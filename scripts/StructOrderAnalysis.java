--- conflicted
+++ resolved
@@ -303,11 +303,7 @@
 
 	private void getAllPrograms(DomainFolder folder, List<Program> programs) throws Exception {
 		for (DomainFile file : folder.getFiles()) {
-<<<<<<< HEAD
-			DomainObject object = file.getReadOnlyDomainObject(this, DomainFile.DEFAULT_VERSION, this.monitor);
-=======
 			DomainObject object = file.getImmutableDomainObject(this, DomainFile.DEFAULT_VERSION, this.monitor);
->>>>>>> f36b0025
 			if (object instanceof Program) {
 				programs.add((Program) object);
 			} else {
